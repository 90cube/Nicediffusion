--- conflicted
+++ resolved
@@ -13,15 +13,7 @@
 ### Windows
 
 1. Python 3.12를 설치합니다: https://www.python.org/downloads/
-<<<<<<< HEAD
 2. 프로젝트 폴더에서 가상환경을 생성하고 활성화합니다:
-=======
-2. 프로젝트 폴더에서 `install.bat`를 실행합니다
-3. 설치가 완료되면 가상환경을 활성화하고 CUDA를 설치 합니다. (pip3 install torch torchvision torchaudio --index-url https://download.pytorch.org/whl/cu128)
-4. 프로그램을 실행합니다
-
-   
->>>>>>> 93793e99
 ```cmd
 python -m venv venv
 venv\Scripts\activate.bat
